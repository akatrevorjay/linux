--- conflicted
+++ resolved
@@ -2957,9 +2957,6 @@
 
 	init_channel_allocations();
 
-<<<<<<< HEAD
-	WARN_ON(spec->dyn_pcm_assign && !codec_has_acomp(codec));
-=======
 	if (codec_has_acomp(codec)) {
 		codec->depop_delay = 0;
 		spec->i915_audio_ops.audio_ptr = codec;
@@ -2972,7 +2969,7 @@
 		snd_hdac_i915_register_notifier(&spec->i915_audio_ops);
 	}
 
->>>>>>> 790b415c
+	WARN_ON(spec->dyn_pcm_assign && !codec_has_acomp(codec));
 	return 0;
 }
 
