--- conflicted
+++ resolved
@@ -134,7 +134,6 @@
 		status = "disabled";
 	};
 
-<<<<<<< HEAD
 	usb_otg: usb@10180000 {
 		compatible = "rockchip,rk3066-usb", "snps,dwc2";
 		reg = <0x10180000 0x40000>;
@@ -150,7 +149,9 @@
 		interrupts = <GIC_SPI 17 IRQ_TYPE_LEVEL_HIGH>;
 		clocks = <&cru HCLK_OTG1>;
 		clock-names = "otg";
-=======
+		status = "disabled";
+	};
+
 	emac: ethernet@10204000 {
 		compatible = "snps,arc-emac";
 		reg = <0x10204000 0x3c>;
@@ -165,7 +166,6 @@
 		max-speed = <100>;
 		phy-mode = "rmii";
 
->>>>>>> 64b1f00a
 		status = "disabled";
 	};
 
