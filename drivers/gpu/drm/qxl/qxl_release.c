/*
 * Copyright 2011 Red Hat, Inc.
 *
 * Permission is hereby granted, free of charge, to any person obtaining a
 * copy of this software and associated documentation files (the "Software"),
 * to deal in the Software without restriction, including without limitation
 * on the rights to use, copy, modify, merge, publish, distribute, sub
 * license, and/or sell copies of the Software, and to permit persons to whom
 * the Software is furnished to do so, subject to the following conditions:
 *
 * The above copyright notice and this permission notice (including the next
 * paragraph) shall be included in all copies or substantial portions of the
 * Software.
 *
 * THE SOFTWARE IS PROVIDED "AS IS", WITHOUT WARRANTY OF ANY KIND, EXPRESS OR
 * IMPLIED, INCLUDING BUT NOT LIMITED TO THE WARRANTIES OF MERCHANTABILITY,
 * FITNESS FOR A PARTICULAR PURPOSE AND NON-INFRINGEMENT.  IN NO EVENT SHALL
 * THE AUTHORS BE LIABLE FOR ANY CLAIM, DAMAGES OR OTHER LIABILITY, WHETHER
 * IN AN ACTION OF CONTRACT, TORT OR OTHERWISE, ARISING FROM, OUT OF OR IN
 * CONNECTION WITH THE SOFTWARE OR THE USE OR OTHER DEALINGS IN THE SOFTWARE.
 */
#include "qxl_drv.h"
#include "qxl_object.h"

/*
 * drawable cmd cache - allocate a bunch of VRAM pages, suballocate
 * into 256 byte chunks for now - gives 16 cmds per page.
 *
 * use an ida to index into the chunks?
 */
/* manage releaseables */
/* stack them 16 high for now -drawable object is 191 */
#define RELEASE_SIZE 256
#define RELEASES_PER_BO (4096 / RELEASE_SIZE)
/* put an alloc/dealloc surface cmd into one bo and round up to 128 */
#define SURFACE_RELEASE_SIZE 128
#define SURFACE_RELEASES_PER_BO (4096 / SURFACE_RELEASE_SIZE)

static const int release_size_per_bo[] = { RELEASE_SIZE, SURFACE_RELEASE_SIZE, RELEASE_SIZE };
static const int releases_per_bo[] = { RELEASES_PER_BO, SURFACE_RELEASES_PER_BO, RELEASES_PER_BO };

static uint64_t
qxl_release_alloc(struct qxl_device *qdev, int type,
		  struct qxl_release **ret)
{
	struct qxl_release *release;
	int handle;
	size_t size = sizeof(*release);
	int idr_ret;

	release = kmalloc(size, GFP_KERNEL);
	if (!release) {
		DRM_ERROR("Out of memory\n");
		return 0;
	}
	release->type = type;
	release->release_offset = 0;
	release->surface_release_id = 0;
	INIT_LIST_HEAD(&release->bos);

	idr_preload(GFP_KERNEL);
	spin_lock(&qdev->release_idr_lock);
	idr_ret = idr_alloc(&qdev->release_idr, release, 1, 0, GFP_NOWAIT);
	spin_unlock(&qdev->release_idr_lock);
	idr_preload_end();
	handle = idr_ret;
	if (idr_ret < 0)
		goto release_fail;
	*ret = release;
	QXL_INFO(qdev, "allocated release %lld\n", handle);
	release->id = handle;
release_fail:

	return handle;
}

void
qxl_release_free(struct qxl_device *qdev,
		 struct qxl_release *release)
{
	struct qxl_bo_list *entry, *tmp;
	QXL_INFO(qdev, "release %d, type %d\n", release->id,
		 release->type);

	if (release->surface_release_id)
		qxl_surface_id_dealloc(qdev, release->surface_release_id);

	list_for_each_entry_safe(entry, tmp, &release->bos, tv.head) {
		struct qxl_bo *bo = to_qxl_bo(entry->tv.bo);
		QXL_INFO(qdev, "release %llx\n",
<<<<<<< HEAD
			drm_vma_node_offset_addr(&release->bos[i]->tbo.vma_node)
=======
			entry->tv.bo->addr_space_offset
>>>>>>> b43bd925
						- DRM_FILE_OFFSET);
		qxl_fence_remove_release(&bo->fence, release->id);
		qxl_bo_unref(&bo);
	}
	spin_lock(&qdev->release_idr_lock);
	idr_remove(&qdev->release_idr, release->id);
	spin_unlock(&qdev->release_idr_lock);
	kfree(release);
}

static int qxl_release_bo_alloc(struct qxl_device *qdev,
				struct qxl_bo **bo)
{
	int ret;
	/* pin releases bo's they are too messy to evict */
	ret = qxl_bo_create(qdev, PAGE_SIZE, false, true,
			    QXL_GEM_DOMAIN_VRAM, NULL,
			    bo);
	return ret;
}

int qxl_release_list_add(struct qxl_release *release, struct qxl_bo *bo)
{
	struct qxl_bo_list *entry;

	list_for_each_entry(entry, &release->bos, tv.head) {
		if (entry->tv.bo == &bo->tbo)
			return 0;
	}

	entry = kmalloc(sizeof(struct qxl_bo_list), GFP_KERNEL);
	if (!entry)
		return -ENOMEM;

	qxl_bo_ref(bo);
	entry->tv.bo = &bo->tbo;
	list_add_tail(&entry->tv.head, &release->bos);
	return 0;
}

static int qxl_release_validate_bo(struct qxl_bo *bo)
{
	int ret;

	if (!bo->pin_count) {
		qxl_ttm_placement_from_domain(bo, bo->type, false);
		ret = ttm_bo_validate(&bo->tbo, &bo->placement,
				      true, false);
		if (ret)
			return ret;
	}

	/* allocate a surface for reserved + validated buffers */
	ret = qxl_bo_check_id(bo->gem_base.dev->dev_private, bo);
	if (ret)
		return ret;
	return 0;
}

int qxl_release_reserve_list(struct qxl_release *release, bool no_intr)
{
	int ret;
	struct qxl_bo_list *entry;

	/* if only one object on the release its the release itself
	   since these objects are pinned no need to reserve */
	if (list_is_singular(&release->bos))
		return 0;

	ret = ttm_eu_reserve_buffers(&release->ticket, &release->bos);
	if (ret)
		return ret;

	list_for_each_entry(entry, &release->bos, tv.head) {
		struct qxl_bo *bo = to_qxl_bo(entry->tv.bo);

		ret = qxl_release_validate_bo(bo);
		if (ret) {
			ttm_eu_backoff_reservation(&release->ticket, &release->bos);
			return ret;
		}
	}
	return 0;
}

void qxl_release_backoff_reserve_list(struct qxl_release *release)
{
	/* if only one object on the release its the release itself
	   since these objects are pinned no need to reserve */
	if (list_is_singular(&release->bos))
		return;

	ttm_eu_backoff_reservation(&release->ticket, &release->bos);
}


int qxl_alloc_surface_release_reserved(struct qxl_device *qdev,
				       enum qxl_surface_cmd_type surface_cmd_type,
				       struct qxl_release *create_rel,
				       struct qxl_release **release)
{
	if (surface_cmd_type == QXL_SURFACE_CMD_DESTROY && create_rel) {
		int idr_ret;
		struct qxl_bo_list *entry = list_first_entry(&create_rel->bos, struct qxl_bo_list, tv.head);
		struct qxl_bo *bo;
		union qxl_release_info *info;

		/* stash the release after the create command */
		idr_ret = qxl_release_alloc(qdev, QXL_RELEASE_SURFACE_CMD, release);
		bo = qxl_bo_ref(to_qxl_bo(entry->tv.bo));

		(*release)->release_offset = create_rel->release_offset + 64;

		qxl_release_list_add(*release, bo);

		info = qxl_release_map(qdev, *release);
		info->id = idr_ret;
		qxl_release_unmap(qdev, *release, info);

		qxl_bo_unref(&bo);
		return 0;
	}

	return qxl_alloc_release_reserved(qdev, sizeof(struct qxl_surface_cmd),
					 QXL_RELEASE_SURFACE_CMD, release, NULL);
}

int qxl_alloc_release_reserved(struct qxl_device *qdev, unsigned long size,
				       int type, struct qxl_release **release,
				       struct qxl_bo **rbo)
{
	struct qxl_bo *bo;
	int idr_ret;
	int ret = 0;
	union qxl_release_info *info;
	int cur_idx;

	if (type == QXL_RELEASE_DRAWABLE)
		cur_idx = 0;
	else if (type == QXL_RELEASE_SURFACE_CMD)
		cur_idx = 1;
	else if (type == QXL_RELEASE_CURSOR_CMD)
		cur_idx = 2;
	else {
		DRM_ERROR("got illegal type: %d\n", type);
		return -EINVAL;
	}

	idr_ret = qxl_release_alloc(qdev, type, release);

	mutex_lock(&qdev->release_mutex);
	if (qdev->current_release_bo_offset[cur_idx] + 1 >= releases_per_bo[cur_idx]) {
		qxl_bo_unref(&qdev->current_release_bo[cur_idx]);
		qdev->current_release_bo_offset[cur_idx] = 0;
		qdev->current_release_bo[cur_idx] = NULL;
	}
	if (!qdev->current_release_bo[cur_idx]) {
		ret = qxl_release_bo_alloc(qdev, &qdev->current_release_bo[cur_idx]);
		if (ret) {
			mutex_unlock(&qdev->release_mutex);
			return ret;
		}
	}

	bo = qxl_bo_ref(qdev->current_release_bo[cur_idx]);

	(*release)->release_offset = qdev->current_release_bo_offset[cur_idx] * release_size_per_bo[cur_idx];
	qdev->current_release_bo_offset[cur_idx]++;

	if (rbo)
		*rbo = bo;

	mutex_unlock(&qdev->release_mutex);

	qxl_release_list_add(*release, bo);

	info = qxl_release_map(qdev, *release);
	info->id = idr_ret;
	qxl_release_unmap(qdev, *release, info);

	qxl_bo_unref(&bo);
	return ret;
}

struct qxl_release *qxl_release_from_id_locked(struct qxl_device *qdev,
						   uint64_t id)
{
	struct qxl_release *release;

	spin_lock(&qdev->release_idr_lock);
	release = idr_find(&qdev->release_idr, id);
	spin_unlock(&qdev->release_idr_lock);
	if (!release) {
		DRM_ERROR("failed to find id in release_idr\n");
		return NULL;
	}

	return release;
}

union qxl_release_info *qxl_release_map(struct qxl_device *qdev,
					struct qxl_release *release)
{
	void *ptr;
	union qxl_release_info *info;
	struct qxl_bo_list *entry = list_first_entry(&release->bos, struct qxl_bo_list, tv.head);
	struct qxl_bo *bo = to_qxl_bo(entry->tv.bo);

	ptr = qxl_bo_kmap_atomic_page(qdev, bo, release->release_offset & PAGE_SIZE);
	if (!ptr)
		return NULL;
	info = ptr + (release->release_offset & ~PAGE_SIZE);
	return info;
}

void qxl_release_unmap(struct qxl_device *qdev,
		       struct qxl_release *release,
		       union qxl_release_info *info)
{
	struct qxl_bo_list *entry = list_first_entry(&release->bos, struct qxl_bo_list, tv.head);
	struct qxl_bo *bo = to_qxl_bo(entry->tv.bo);
	void *ptr;

	ptr = ((void *)info) - (release->release_offset & ~PAGE_SIZE);
	qxl_bo_kunmap_atomic_page(qdev, bo, ptr);
}

void qxl_release_fence_buffer_objects(struct qxl_release *release)
{
	struct ttm_validate_buffer *entry;
	struct ttm_buffer_object *bo;
	struct ttm_bo_global *glob;
	struct ttm_bo_device *bdev;
	struct ttm_bo_driver *driver;
	struct qxl_bo *qbo;

	/* if only one object on the release its the release itself
	   since these objects are pinned no need to reserve */
	if (list_is_singular(&release->bos))
		return;

	bo = list_first_entry(&release->bos, struct ttm_validate_buffer, head)->bo;
	bdev = bo->bdev;
	driver = bdev->driver;
	glob = bo->glob;

	spin_lock(&glob->lru_lock);
	spin_lock(&bdev->fence_lock);

	list_for_each_entry(entry, &release->bos, head) {
		bo = entry->bo;
		qbo = to_qxl_bo(bo);

		if (!entry->bo->sync_obj)
			entry->bo->sync_obj = &qbo->fence;

		qxl_fence_add_release_locked(&qbo->fence, release->id);

		ttm_bo_add_to_lru(bo);
		ww_mutex_unlock(&bo->resv->lock);
		entry->reserved = false;
	}
	spin_unlock(&bdev->fence_lock);
	spin_unlock(&glob->lru_lock);
	ww_acquire_fini(&release->ticket);
}
<|MERGE_RESOLUTION|>--- conflicted
+++ resolved
@@ -88,11 +88,7 @@
 	list_for_each_entry_safe(entry, tmp, &release->bos, tv.head) {
 		struct qxl_bo *bo = to_qxl_bo(entry->tv.bo);
 		QXL_INFO(qdev, "release %llx\n",
-<<<<<<< HEAD
-			drm_vma_node_offset_addr(&release->bos[i]->tbo.vma_node)
-=======
-			entry->tv.bo->addr_space_offset
->>>>>>> b43bd925
+			drm_vma_node_offset_addr(&entry->tv.bo->vma_node)
 						- DRM_FILE_OFFSET);
 		qxl_fence_remove_release(&bo->fence, release->id);
 		qxl_bo_unref(&bo);
