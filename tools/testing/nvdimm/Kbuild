ldflags-y += --wrap=ioremap_wc
ldflags-y += --wrap=memremap
ldflags-y += --wrap=devm_ioremap_nocache
ldflags-y += --wrap=devm_memremap
ldflags-y += --wrap=devm_memunmap
ldflags-y += --wrap=ioremap_nocache
ldflags-y += --wrap=iounmap
ldflags-y += --wrap=memunmap
ldflags-y += --wrap=__devm_request_region
ldflags-y += --wrap=__devm_release_region
ldflags-y += --wrap=__request_region
ldflags-y += --wrap=__release_region
ldflags-y += --wrap=devm_memremap_pages
ldflags-y += --wrap=insert_resource
ldflags-y += --wrap=remove_resource
ldflags-y += --wrap=acpi_evaluate_object
ldflags-y += --wrap=acpi_evaluate_dsm

DRIVERS := ../../../drivers
NVDIMM_SRC := $(DRIVERS)/nvdimm
ACPI_SRC := $(DRIVERS)/acpi/nfit
DAX_SRC := $(DRIVERS)/dax
ccflags-y := -I$(src)/$(NVDIMM_SRC)/

obj-$(CONFIG_LIBNVDIMM) += libnvdimm.o
obj-$(CONFIG_BLK_DEV_PMEM) += nd_pmem.o
obj-$(CONFIG_ND_BTT) += nd_btt.o
obj-$(CONFIG_ND_BLK) += nd_blk.o
obj-$(CONFIG_X86_PMEM_LEGACY) += nd_e820.o
obj-$(CONFIG_ACPI_NFIT) += nfit.o
<<<<<<< HEAD
obj-$(CONFIG_DEV_DAX) += dax.o dax-dev.o
=======
ifeq ($(CONFIG_DAX),m)
obj-$(CONFIG_DAX) += dax.o
endif
obj-$(CONFIG_DEV_DAX) += device_dax.o
>>>>>>> 1ef97fe4
obj-$(CONFIG_DEV_DAX_PMEM) += dax_pmem.o

nfit-y := $(ACPI_SRC)/core.o
nfit-$(CONFIG_X86_MCE) += $(ACPI_SRC)/mce.o
nfit-y += config_check.o

nd_pmem-y := $(NVDIMM_SRC)/pmem.o
nd_pmem-y += pmem-dax.o
nd_pmem-y += config_check.o

nd_btt-y := $(NVDIMM_SRC)/btt.o
nd_btt-y += config_check.o

nd_blk-y := $(NVDIMM_SRC)/blk.o
nd_blk-y += config_check.o

nd_e820-y := $(NVDIMM_SRC)/e820.o
nd_e820-y += config_check.o

<<<<<<< HEAD
dax-y := $(DAX_SRC)/dax.o
dax-y += dax-dev.o
=======
dax-y := $(DAX_SRC)/super.o
>>>>>>> 1ef97fe4
dax-y += config_check.o

device_dax-y := $(DAX_SRC)/device.o
device_dax-y += config_check.o

dax_pmem-y := $(DAX_SRC)/pmem.o
dax_pmem-y += config_check.o

libnvdimm-y := $(NVDIMM_SRC)/core.o
libnvdimm-y += $(NVDIMM_SRC)/bus.o
libnvdimm-y += $(NVDIMM_SRC)/dimm_devs.o
libnvdimm-y += $(NVDIMM_SRC)/dimm.o
libnvdimm-y += $(NVDIMM_SRC)/region_devs.o
libnvdimm-y += $(NVDIMM_SRC)/region.o
libnvdimm-y += $(NVDIMM_SRC)/namespace_devs.o
libnvdimm-y += $(NVDIMM_SRC)/label.o
libnvdimm-$(CONFIG_ND_CLAIM) += $(NVDIMM_SRC)/claim.o
libnvdimm-$(CONFIG_BTT) += $(NVDIMM_SRC)/btt_devs.o
libnvdimm-$(CONFIG_NVDIMM_PFN) += $(NVDIMM_SRC)/pfn_devs.o
libnvdimm-$(CONFIG_NVDIMM_DAX) += $(NVDIMM_SRC)/dax_devs.o
libnvdimm-y += config_check.o

obj-m += test/<|MERGE_RESOLUTION|>--- conflicted
+++ resolved
@@ -28,14 +28,10 @@
 obj-$(CONFIG_ND_BLK) += nd_blk.o
 obj-$(CONFIG_X86_PMEM_LEGACY) += nd_e820.o
 obj-$(CONFIG_ACPI_NFIT) += nfit.o
-<<<<<<< HEAD
-obj-$(CONFIG_DEV_DAX) += dax.o dax-dev.o
-=======
 ifeq ($(CONFIG_DAX),m)
 obj-$(CONFIG_DAX) += dax.o
 endif
 obj-$(CONFIG_DEV_DAX) += device_dax.o
->>>>>>> 1ef97fe4
 obj-$(CONFIG_DEV_DAX_PMEM) += dax_pmem.o
 
 nfit-y := $(ACPI_SRC)/core.o
@@ -55,15 +51,11 @@
 nd_e820-y := $(NVDIMM_SRC)/e820.o
 nd_e820-y += config_check.o
 
-<<<<<<< HEAD
-dax-y := $(DAX_SRC)/dax.o
-dax-y += dax-dev.o
-=======
 dax-y := $(DAX_SRC)/super.o
->>>>>>> 1ef97fe4
 dax-y += config_check.o
 
 device_dax-y := $(DAX_SRC)/device.o
+device_dax-y += dax-dev.o
 device_dax-y += config_check.o
 
 dax_pmem-y := $(DAX_SRC)/pmem.o
