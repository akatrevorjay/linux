/******************************************************************************
 *
 * Name: actbl2.h - ACPI Table Definitions (tables not in ACPI spec)
 *
 *****************************************************************************/

/*
 * Copyright (C) 2000 - 2017, Intel Corp.
 * All rights reserved.
 *
 * Redistribution and use in source and binary forms, with or without
 * modification, are permitted provided that the following conditions
 * are met:
 * 1. Redistributions of source code must retain the above copyright
 *    notice, this list of conditions, and the following disclaimer,
 *    without modification.
 * 2. Redistributions in binary form must reproduce at minimum a disclaimer
 *    substantially similar to the "NO WARRANTY" disclaimer below
 *    ("Disclaimer") and any redistribution must be conditioned upon
 *    including a substantially similar Disclaimer requirement for further
 *    binary redistribution.
 * 3. Neither the names of the above-listed copyright holders nor the names
 *    of any contributors may be used to endorse or promote products derived
 *    from this software without specific prior written permission.
 *
 * Alternatively, this software may be distributed under the terms of the
 * GNU General Public License ("GPL") version 2 as published by the Free
 * Software Foundation.
 *
 * NO WARRANTY
 * THIS SOFTWARE IS PROVIDED BY THE COPYRIGHT HOLDERS AND CONTRIBUTORS
 * "AS IS" AND ANY EXPRESS OR IMPLIED WARRANTIES, INCLUDING, BUT NOT
 * LIMITED TO, THE IMPLIED WARRANTIES OF MERCHANTIBILITY AND FITNESS FOR
 * A PARTICULAR PURPOSE ARE DISCLAIMED. IN NO EVENT SHALL THE COPYRIGHT
 * HOLDERS OR CONTRIBUTORS BE LIABLE FOR SPECIAL, EXEMPLARY, OR CONSEQUENTIAL
 * DAMAGES (INCLUDING, BUT NOT LIMITED TO, PROCUREMENT OF SUBSTITUTE GOODS
 * OR SERVICES; LOSS OF USE, DATA, OR PROFITS; OR BUSINESS INTERRUPTION)
 * HOWEVER CAUSED AND ON ANY THEORY OF LIABILITY, WHETHER IN CONTRACT,
 * STRICT LIABILITY, OR TORT (INCLUDING NEGLIGENCE OR OTHERWISE) ARISING
 * IN ANY WAY OUT OF THE USE OF THIS SOFTWARE, EVEN IF ADVISED OF THE
 * POSSIBILITY OF SUCH DAMAGES.
 */

#ifndef __ACTBL2_H__
#define __ACTBL2_H__

/*******************************************************************************
 *
 * Additional ACPI Tables (2)
 *
 * These tables are not consumed directly by the ACPICA subsystem, but are
 * included here to support device drivers and the AML disassembler.
 *
 * Generally, the tables in this file are defined by third-party specifications,
 * and are not defined directly by the ACPI specification itself.
 *
 ******************************************************************************/

/*
 * Values for description table header signatures for tables defined in this
 * file. Useful because they make it more difficult to inadvertently type in
 * the wrong signature.
 */
#define ACPI_SIG_ASF            "ASF!"	/* Alert Standard Format table */
#define ACPI_SIG_BOOT           "BOOT"	/* Simple Boot Flag Table */
#define ACPI_SIG_CSRT           "CSRT"	/* Core System Resource Table */
#define ACPI_SIG_DBG2           "DBG2"	/* Debug Port table type 2 */
#define ACPI_SIG_DBGP           "DBGP"	/* Debug Port table */
#define ACPI_SIG_DMAR           "DMAR"	/* DMA Remapping table */
#define ACPI_SIG_HPET           "HPET"	/* High Precision Event Timer table */
#define ACPI_SIG_IBFT           "IBFT"	/* iSCSI Boot Firmware Table */
#define ACPI_SIG_IORT           "IORT"	/* IO Remapping Table */
#define ACPI_SIG_IVRS           "IVRS"	/* I/O Virtualization Reporting Structure */
#define ACPI_SIG_LPIT           "LPIT"	/* Low Power Idle Table */
#define ACPI_SIG_MCFG           "MCFG"	/* PCI Memory Mapped Configuration table */
#define ACPI_SIG_MCHI           "MCHI"	/* Management Controller Host Interface table */
#define ACPI_SIG_MSDM           "MSDM"	/* Microsoft Data Management Table */
#define ACPI_SIG_MTMR           "MTMR"	/* MID Timer table */
#define ACPI_SIG_SLIC           "SLIC"	/* Software Licensing Description Table */
#define ACPI_SIG_SPCR           "SPCR"	/* Serial Port Console Redirection table */
#define ACPI_SIG_SPMI           "SPMI"	/* Server Platform Management Interface table */
#define ACPI_SIG_TCPA           "TCPA"	/* Trusted Computing Platform Alliance table */
#define ACPI_SIG_TPM2           "TPM2"	/* Trusted Platform Module 2.0 H/W interface table */
#define ACPI_SIG_UEFI           "UEFI"	/* Uefi Boot Optimization Table */
#define ACPI_SIG_VRTC           "VRTC"	/* Virtual Real Time Clock Table */
#define ACPI_SIG_WAET           "WAET"	/* Windows ACPI Emulated devices Table */
#define ACPI_SIG_WDAT           "WDAT"	/* Watchdog Action Table */
#define ACPI_SIG_WDDT           "WDDT"	/* Watchdog Timer Description Table */
#define ACPI_SIG_WDRT           "WDRT"	/* Watchdog Resource Table */
#define ACPI_SIG_WSMT           "WSMT"	/* Windows SMM Security Migrations Table */
#define ACPI_SIG_XXXX           "XXXX"	/* Intermediate AML header for ASL/ASL+ converter */

#ifdef ACPI_UNDEFINED_TABLES
/*
 * These tables have been seen in the field, but no definition has been found
 */
#define ACPI_SIG_ATKG           "ATKG"
#define ACPI_SIG_GSCI           "GSCI"	/* GMCH SCI table */
#define ACPI_SIG_IEIT           "IEIT"
#endif

/*
 * All tables must be byte-packed to match the ACPI specification, since
 * the tables are provided by the system BIOS.
 */
#pragma pack(1)

/*
 * Note: C bitfields are not used for this reason:
 *
 * "Bitfields are great and easy to read, but unfortunately the C language
 * does not specify the layout of bitfields in memory, which means they are
 * essentially useless for dealing with packed data in on-disk formats or
 * binary wire protocols." (Or ACPI tables and buffers.) "If you ask me,
 * this decision was a design error in C. Ritchie could have picked an order
 * and stuck with it." Norman Ramsey.
 * See http://stackoverflow.com/a/1053662/41661
 */

/*******************************************************************************
 *
 * ASF - Alert Standard Format table (Signature "ASF!")
 *       Revision 0x10
 *
 * Conforms to the Alert Standard Format Specification V2.0, 23 April 2003
 *
 ******************************************************************************/

struct acpi_table_asf {
	struct acpi_table_header header;	/* Common ACPI table header */
};

/* ASF subtable header */

struct acpi_asf_header {
	u8 type;
	u8 reserved;
	u16 length;
};

/* Values for Type field above */

enum acpi_asf_type {
	ACPI_ASF_TYPE_INFO = 0,
	ACPI_ASF_TYPE_ALERT = 1,
	ACPI_ASF_TYPE_CONTROL = 2,
	ACPI_ASF_TYPE_BOOT = 3,
	ACPI_ASF_TYPE_ADDRESS = 4,
	ACPI_ASF_TYPE_RESERVED = 5
};

/*
 * ASF subtables
 */

/* 0: ASF Information */

struct acpi_asf_info {
	struct acpi_asf_header header;
	u8 min_reset_value;
	u8 min_poll_interval;
	u16 system_id;
	u32 mfg_id;
	u8 flags;
	u8 reserved2[3];
};

/* Masks for Flags field above */

#define ACPI_ASF_SMBUS_PROTOCOLS    (1)

/* 1: ASF Alerts */

struct acpi_asf_alert {
	struct acpi_asf_header header;
	u8 assert_mask;
	u8 deassert_mask;
	u8 alerts;
	u8 data_length;
};

struct acpi_asf_alert_data {
	u8 address;
	u8 command;
	u8 mask;
	u8 value;
	u8 sensor_type;
	u8 type;
	u8 offset;
	u8 source_type;
	u8 severity;
	u8 sensor_number;
	u8 entity;
	u8 instance;
};

/* 2: ASF Remote Control */

struct acpi_asf_remote {
	struct acpi_asf_header header;
	u8 controls;
	u8 data_length;
	u16 reserved2;
};

struct acpi_asf_control_data {
	u8 function;
	u8 address;
	u8 command;
	u8 value;
};

/* 3: ASF RMCP Boot Options */

struct acpi_asf_rmcp {
	struct acpi_asf_header header;
	u8 capabilities[7];
	u8 completion_code;
	u32 enterprise_id;
	u8 command;
	u16 parameter;
	u16 boot_options;
	u16 oem_parameters;
};

/* 4: ASF Address */

struct acpi_asf_address {
	struct acpi_asf_header header;
	u8 eprom_address;
	u8 devices;
};

/*******************************************************************************
 *
 * BOOT - Simple Boot Flag Table
 *        Version 1
 *
 * Conforms to the "Simple Boot Flag Specification", Version 2.1
 *
 ******************************************************************************/

struct acpi_table_boot {
	struct acpi_table_header header;	/* Common ACPI table header */
	u8 cmos_index;		/* Index in CMOS RAM for the boot register */
	u8 reserved[3];
};

/*******************************************************************************
 *
 * CSRT - Core System Resource Table
 *        Version 0
 *
 * Conforms to the "Core System Resource Table (CSRT)", November 14, 2011
 *
 ******************************************************************************/

struct acpi_table_csrt {
	struct acpi_table_header header;	/* Common ACPI table header */
};

/* Resource Group subtable */

struct acpi_csrt_group {
	u32 length;
	u32 vendor_id;
	u32 subvendor_id;
	u16 device_id;
	u16 subdevice_id;
	u16 revision;
	u16 reserved;
	u32 shared_info_length;

	/* Shared data immediately follows (Length = shared_info_length) */
};

/* Shared Info subtable */

struct acpi_csrt_shared_info {
	u16 major_version;
	u16 minor_version;
	u32 mmio_base_low;
	u32 mmio_base_high;
	u32 gsi_interrupt;
	u8 interrupt_polarity;
	u8 interrupt_mode;
	u8 num_channels;
	u8 dma_address_width;
	u16 base_request_line;
	u16 num_handshake_signals;
	u32 max_block_size;

	/* Resource descriptors immediately follow (Length = Group length - shared_info_length) */
};

/* Resource Descriptor subtable */

struct acpi_csrt_descriptor {
	u32 length;
	u16 type;
	u16 subtype;
	u32 uid;

	/* Resource-specific information immediately follows */
};

/* Resource Types */

#define ACPI_CSRT_TYPE_INTERRUPT    0x0001
#define ACPI_CSRT_TYPE_TIMER        0x0002
#define ACPI_CSRT_TYPE_DMA          0x0003

/* Resource Subtypes */

#define ACPI_CSRT_XRUPT_LINE        0x0000
#define ACPI_CSRT_XRUPT_CONTROLLER  0x0001
#define ACPI_CSRT_TIMER             0x0000
#define ACPI_CSRT_DMA_CHANNEL       0x0000
#define ACPI_CSRT_DMA_CONTROLLER    0x0001

/*******************************************************************************
 *
 * DBG2 - Debug Port Table 2
 *        Version 0 (Both main table and subtables)
 *
 * Conforms to "Microsoft Debug Port Table 2 (DBG2)", December 10, 2015
 *
 ******************************************************************************/

struct acpi_table_dbg2 {
	struct acpi_table_header header;	/* Common ACPI table header */
	u32 info_offset;
	u32 info_count;
};

struct acpi_dbg2_header {
	u32 info_offset;
	u32 info_count;
};

/* Debug Device Information Subtable */

struct acpi_dbg2_device {
	u8 revision;
	u16 length;
	u8 register_count;	/* Number of base_address registers */
	u16 namepath_length;
	u16 namepath_offset;
	u16 oem_data_length;
	u16 oem_data_offset;
	u16 port_type;
	u16 port_subtype;
	u16 reserved;
	u16 base_address_offset;
	u16 address_size_offset;
	/*
	 * Data that follows:
	 *    base_address (required) - Each in 12-byte Generic Address Structure format.
	 *    address_size (required) - Array of u32 sizes corresponding to each base_address register.
	 *    Namepath    (required) - Null terminated string. Single dot if not supported.
	 *    oem_data    (optional) - Length is oem_data_length.
	 */
};

/* Types for port_type field above */

#define ACPI_DBG2_SERIAL_PORT       0x8000
#define ACPI_DBG2_1394_PORT         0x8001
#define ACPI_DBG2_USB_PORT          0x8002
#define ACPI_DBG2_NET_PORT          0x8003

/* Subtypes for port_subtype field above */

#define ACPI_DBG2_16550_COMPATIBLE  0x0000
#define ACPI_DBG2_16550_SUBSET      0x0001
#define ACPI_DBG2_ARM_PL011         0x0003
#define ACPI_DBG2_ARM_SBSA_32BIT    0x000D
#define ACPI_DBG2_ARM_SBSA_GENERIC  0x000E
#define ACPI_DBG2_ARM_DCC           0x000F
#define ACPI_DBG2_BCM2835           0x0010

#define ACPI_DBG2_1394_STANDARD     0x0000

#define ACPI_DBG2_USB_XHCI          0x0000
#define ACPI_DBG2_USB_EHCI          0x0001

/*******************************************************************************
 *
 * DBGP - Debug Port table
 *        Version 1
 *
 * Conforms to the "Debug Port Specification", Version 1.00, 2/9/2000
 *
 ******************************************************************************/

struct acpi_table_dbgp {
	struct acpi_table_header header;	/* Common ACPI table header */
	u8 type;		/* 0=full 16550, 1=subset of 16550 */
	u8 reserved[3];
	struct acpi_generic_address debug_port;
};

/*******************************************************************************
 *
 * DMAR - DMA Remapping table
 *        Version 1
 *
 * Conforms to "Intel Virtualization Technology for Directed I/O",
 * Version 2.3, October 2014
 *
 ******************************************************************************/

struct acpi_table_dmar {
	struct acpi_table_header header;	/* Common ACPI table header */
	u8 width;		/* Host Address Width */
	u8 flags;
	u8 reserved[10];
};

/* Masks for Flags field above */

#define ACPI_DMAR_INTR_REMAP        (1)
#define ACPI_DMAR_X2APIC_OPT_OUT    (1<<1)
#define ACPI_DMAR_X2APIC_MODE       (1<<2)

/* DMAR subtable header */

struct acpi_dmar_header {
	u16 type;
	u16 length;
};

/* Values for subtable type in struct acpi_dmar_header */

enum acpi_dmar_type {
	ACPI_DMAR_TYPE_HARDWARE_UNIT = 0,
	ACPI_DMAR_TYPE_RESERVED_MEMORY = 1,
	ACPI_DMAR_TYPE_ROOT_ATS = 2,
	ACPI_DMAR_TYPE_HARDWARE_AFFINITY = 3,
	ACPI_DMAR_TYPE_NAMESPACE = 4,
	ACPI_DMAR_TYPE_RESERVED = 5	/* 5 and greater are reserved */
};

/* DMAR Device Scope structure */

struct acpi_dmar_device_scope {
	u8 entry_type;
	u8 length;
	u16 reserved;
	u8 enumeration_id;
	u8 bus;
};

/* Values for entry_type in struct acpi_dmar_device_scope - device types */

enum acpi_dmar_scope_type {
	ACPI_DMAR_SCOPE_TYPE_NOT_USED = 0,
	ACPI_DMAR_SCOPE_TYPE_ENDPOINT = 1,
	ACPI_DMAR_SCOPE_TYPE_BRIDGE = 2,
	ACPI_DMAR_SCOPE_TYPE_IOAPIC = 3,
	ACPI_DMAR_SCOPE_TYPE_HPET = 4,
	ACPI_DMAR_SCOPE_TYPE_NAMESPACE = 5,
	ACPI_DMAR_SCOPE_TYPE_RESERVED = 6	/* 6 and greater are reserved */
};

struct acpi_dmar_pci_path {
	u8 device;
	u8 function;
};

/*
 * DMAR Subtables, correspond to Type in struct acpi_dmar_header
 */

/* 0: Hardware Unit Definition */

struct acpi_dmar_hardware_unit {
	struct acpi_dmar_header header;
	u8 flags;
	u8 reserved;
	u16 segment;
	u64 address;		/* Register Base Address */
};

/* Masks for Flags field above */

#define ACPI_DMAR_INCLUDE_ALL       (1)

/* 1: Reserved Memory Defininition */

struct acpi_dmar_reserved_memory {
	struct acpi_dmar_header header;
	u16 reserved;
	u16 segment;
	u64 base_address;	/* 4K aligned base address */
	u64 end_address;	/* 4K aligned limit address */
};

/* Masks for Flags field above */

#define ACPI_DMAR_ALLOW_ALL         (1)

/* 2: Root Port ATS Capability Reporting Structure */

struct acpi_dmar_atsr {
	struct acpi_dmar_header header;
	u8 flags;
	u8 reserved;
	u16 segment;
};

/* Masks for Flags field above */

#define ACPI_DMAR_ALL_PORTS         (1)

/* 3: Remapping Hardware Static Affinity Structure */

struct acpi_dmar_rhsa {
	struct acpi_dmar_header header;
	u32 reserved;
	u64 base_address;
	u32 proximity_domain;
};

/* 4: ACPI Namespace Device Declaration Structure */

struct acpi_dmar_andd {
	struct acpi_dmar_header header;
	u8 reserved[3];
	u8 device_number;
	char device_name[1];
};

/*******************************************************************************
 *
 * HPET - High Precision Event Timer table
 *        Version 1
 *
 * Conforms to "IA-PC HPET (High Precision Event Timers) Specification",
 * Version 1.0a, October 2004
 *
 ******************************************************************************/

struct acpi_table_hpet {
	struct acpi_table_header header;	/* Common ACPI table header */
	u32 id;			/* Hardware ID of event timer block */
	struct acpi_generic_address address;	/* Address of event timer block */
	u8 sequence;		/* HPET sequence number */
	u16 minimum_tick;	/* Main counter min tick, periodic mode */
	u8 flags;
};

/* Masks for Flags field above */

#define ACPI_HPET_PAGE_PROTECT_MASK (3)

/* Values for Page Protect flags */

enum acpi_hpet_page_protect {
	ACPI_HPET_NO_PAGE_PROTECT = 0,
	ACPI_HPET_PAGE_PROTECT4 = 1,
	ACPI_HPET_PAGE_PROTECT64 = 2
};

/*******************************************************************************
 *
 * IBFT - Boot Firmware Table
 *        Version 1
 *
 * Conforms to "iSCSI Boot Firmware Table (iBFT) as Defined in ACPI 3.0b
 * Specification", Version 1.01, March 1, 2007
 *
 * Note: It appears that this table is not intended to appear in the RSDT/XSDT.
 * Therefore, it is not currently supported by the disassembler.
 *
 ******************************************************************************/

struct acpi_table_ibft {
	struct acpi_table_header header;	/* Common ACPI table header */
	u8 reserved[12];
};

/* IBFT common subtable header */

struct acpi_ibft_header {
	u8 type;
	u8 version;
	u16 length;
	u8 index;
	u8 flags;
};

/* Values for Type field above */

enum acpi_ibft_type {
	ACPI_IBFT_TYPE_NOT_USED = 0,
	ACPI_IBFT_TYPE_CONTROL = 1,
	ACPI_IBFT_TYPE_INITIATOR = 2,
	ACPI_IBFT_TYPE_NIC = 3,
	ACPI_IBFT_TYPE_TARGET = 4,
	ACPI_IBFT_TYPE_EXTENSIONS = 5,
	ACPI_IBFT_TYPE_RESERVED = 6	/* 6 and greater are reserved */
};

/* IBFT subtables */

struct acpi_ibft_control {
	struct acpi_ibft_header header;
	u16 extensions;
	u16 initiator_offset;
	u16 nic0_offset;
	u16 target0_offset;
	u16 nic1_offset;
	u16 target1_offset;
};

struct acpi_ibft_initiator {
	struct acpi_ibft_header header;
	u8 sns_server[16];
	u8 slp_server[16];
	u8 primary_server[16];
	u8 secondary_server[16];
	u16 name_length;
	u16 name_offset;
};

struct acpi_ibft_nic {
	struct acpi_ibft_header header;
	u8 ip_address[16];
	u8 subnet_mask_prefix;
	u8 origin;
	u8 gateway[16];
	u8 primary_dns[16];
	u8 secondary_dns[16];
	u8 dhcp[16];
	u16 vlan;
	u8 mac_address[6];
	u16 pci_address;
	u16 name_length;
	u16 name_offset;
};

struct acpi_ibft_target {
	struct acpi_ibft_header header;
	u8 target_ip_address[16];
	u16 target_ip_socket;
	u8 target_boot_lun[8];
	u8 chap_type;
	u8 nic_association;
	u16 target_name_length;
	u16 target_name_offset;
	u16 chap_name_length;
	u16 chap_name_offset;
	u16 chap_secret_length;
	u16 chap_secret_offset;
	u16 reverse_chap_name_length;
	u16 reverse_chap_name_offset;
	u16 reverse_chap_secret_length;
	u16 reverse_chap_secret_offset;
};

/*******************************************************************************
 *
 * IORT - IO Remapping Table
 *
 * Conforms to "IO Remapping Table System Software on ARM Platforms",
 * Document number: ARM DEN 0049B, October 2015
 *
 ******************************************************************************/

struct acpi_table_iort {
	struct acpi_table_header header;
	u32 node_count;
	u32 node_offset;
	u32 reserved;
};

/*
 * IORT subtables
 */
struct acpi_iort_node {
	u8 type;
	u16 length;
	u8 revision;
	u32 reserved;
	u32 mapping_count;
	u32 mapping_offset;
	char node_data[1];
};

/* Values for subtable Type above */

enum acpi_iort_node_type {
	ACPI_IORT_NODE_ITS_GROUP = 0x00,
	ACPI_IORT_NODE_NAMED_COMPONENT = 0x01,
	ACPI_IORT_NODE_PCI_ROOT_COMPLEX = 0x02,
	ACPI_IORT_NODE_SMMU = 0x03,
	ACPI_IORT_NODE_SMMU_V3 = 0x04
};

struct acpi_iort_id_mapping {
	u32 input_base;		/* Lowest value in input range */
	u32 id_count;		/* Number of IDs */
	u32 output_base;	/* Lowest value in output range */
	u32 output_reference;	/* A reference to the output node */
	u32 flags;
};

/* Masks for Flags field above for IORT subtable */

#define ACPI_IORT_ID_SINGLE_MAPPING (1)

struct acpi_iort_memory_access {
	u32 cache_coherency;
	u8 hints;
	u16 reserved;
	u8 memory_flags;
};

/* Values for cache_coherency field above */

#define ACPI_IORT_NODE_COHERENT         0x00000001	/* The device node is fully coherent */
#define ACPI_IORT_NODE_NOT_COHERENT     0x00000000	/* The device node is not coherent */

/* Masks for Hints field above */

#define ACPI_IORT_HT_TRANSIENT          (1)
#define ACPI_IORT_HT_WRITE              (1<<1)
#define ACPI_IORT_HT_READ               (1<<2)
#define ACPI_IORT_HT_OVERRIDE           (1<<3)

/* Masks for memory_flags field above */

#define ACPI_IORT_MF_COHERENCY          (1)
#define ACPI_IORT_MF_ATTRIBUTES         (1<<1)

/*
 * IORT node specific subtables
 */
struct acpi_iort_its_group {
	u32 its_count;
	u32 identifiers[1];	/* GIC ITS identifier arrary */
};

struct acpi_iort_named_component {
	u32 node_flags;
	u64 memory_properties;	/* Memory access properties */
	u8 memory_address_limit;	/* Memory address size limit */
	char device_name[1];	/* Path of namespace object */
};

struct acpi_iort_root_complex {
	u64 memory_properties;	/* Memory access properties */
	u32 ats_attribute;
	u32 pci_segment_number;
};

/* Values for ats_attribute field above */

#define ACPI_IORT_ATS_SUPPORTED         0x00000001	/* The root complex supports ATS */
#define ACPI_IORT_ATS_UNSUPPORTED       0x00000000	/* The root complex doesn't support ATS */

struct acpi_iort_smmu {
	u64 base_address;	/* SMMU base address */
	u64 span;		/* Length of memory range */
	u32 model;
	u32 flags;
	u32 global_interrupt_offset;
	u32 context_interrupt_count;
	u32 context_interrupt_offset;
	u32 pmu_interrupt_count;
	u32 pmu_interrupt_offset;
	u64 interrupts[1];	/* Interrupt array */
};

/* Values for Model field above */

#define ACPI_IORT_SMMU_V1               0x00000000	/* Generic SMMUv1 */
#define ACPI_IORT_SMMU_V2               0x00000001	/* Generic SMMUv2 */
#define ACPI_IORT_SMMU_CORELINK_MMU400  0x00000002	/* ARM Corelink MMU-400 */
#define ACPI_IORT_SMMU_CORELINK_MMU500  0x00000003	/* ARM Corelink MMU-500 */

/* Masks for Flags field above */

#define ACPI_IORT_SMMU_DVM_SUPPORTED    (1)
#define ACPI_IORT_SMMU_COHERENT_WALK    (1<<1)

/* Global interrupt format */

struct acpi_iort_smmu_gsi {
	u32 nsg_irpt;
	u32 nsg_irpt_flags;
	u32 nsg_cfg_irpt;
	u32 nsg_cfg_irpt_flags;
};

struct acpi_iort_smmu_v3 {
	u64 base_address;	/* SMMUv3 base address */
	u32 flags;
	u32 reserved;
	u64 vatos_address;
	u32 model;		/* O: generic SMMUv3 */
	u32 event_gsiv;
	u32 pri_gsiv;
	u32 gerr_gsiv;
	u32 sync_gsiv;
};

/* Masks for Flags field above */

#define ACPI_IORT_SMMU_V3_COHACC_OVERRIDE   (1)
#define ACPI_IORT_SMMU_V3_HTTU_OVERRIDE     (1<<1)

/*******************************************************************************
 *
 * IVRS - I/O Virtualization Reporting Structure
 *        Version 1
 *
 * Conforms to "AMD I/O Virtualization Technology (IOMMU) Specification",
 * Revision 1.26, February 2009.
 *
 ******************************************************************************/

struct acpi_table_ivrs {
	struct acpi_table_header header;	/* Common ACPI table header */
	u32 info;		/* Common virtualization info */
	u64 reserved;
};

/* Values for Info field above */

#define ACPI_IVRS_PHYSICAL_SIZE     0x00007F00	/* 7 bits, physical address size */
#define ACPI_IVRS_VIRTUAL_SIZE      0x003F8000	/* 7 bits, virtual address size */
#define ACPI_IVRS_ATS_RESERVED      0x00400000	/* ATS address translation range reserved */

/* IVRS subtable header */

struct acpi_ivrs_header {
	u8 type;		/* Subtable type */
	u8 flags;
	u16 length;		/* Subtable length */
	u16 device_id;		/* ID of IOMMU */
};

/* Values for subtable Type above */

enum acpi_ivrs_type {
	ACPI_IVRS_TYPE_HARDWARE = 0x10,
	ACPI_IVRS_TYPE_MEMORY1 = 0x20,
	ACPI_IVRS_TYPE_MEMORY2 = 0x21,
	ACPI_IVRS_TYPE_MEMORY3 = 0x22
};

/* Masks for Flags field above for IVHD subtable */

#define ACPI_IVHD_TT_ENABLE         (1)
#define ACPI_IVHD_PASS_PW           (1<<1)
#define ACPI_IVHD_RES_PASS_PW       (1<<2)
#define ACPI_IVHD_ISOC              (1<<3)
#define ACPI_IVHD_IOTLB             (1<<4)

/* Masks for Flags field above for IVMD subtable */

#define ACPI_IVMD_UNITY             (1)
#define ACPI_IVMD_READ              (1<<1)
#define ACPI_IVMD_WRITE             (1<<2)
#define ACPI_IVMD_EXCLUSION_RANGE   (1<<3)

/*
 * IVRS subtables, correspond to Type in struct acpi_ivrs_header
 */

/* 0x10: I/O Virtualization Hardware Definition Block (IVHD) */

struct acpi_ivrs_hardware {
	struct acpi_ivrs_header header;
	u16 capability_offset;	/* Offset for IOMMU control fields */
	u64 base_address;	/* IOMMU control registers */
	u16 pci_segment_group;
	u16 info;		/* MSI number and unit ID */
	u32 reserved;
};

/* Masks for Info field above */

#define ACPI_IVHD_MSI_NUMBER_MASK   0x001F	/* 5 bits, MSI message number */
#define ACPI_IVHD_UNIT_ID_MASK      0x1F00	/* 5 bits, unit_ID */

/*
 * Device Entries for IVHD subtable, appear after struct acpi_ivrs_hardware structure.
 * Upper two bits of the Type field are the (encoded) length of the structure.
 * Currently, only 4 and 8 byte entries are defined. 16 and 32 byte entries
 * are reserved for future use but not defined.
 */
struct acpi_ivrs_de_header {
	u8 type;
	u16 id;
	u8 data_setting;
};

/* Length of device entry is in the top two bits of Type field above */

#define ACPI_IVHD_ENTRY_LENGTH      0xC0

/* Values for device entry Type field above */

enum acpi_ivrs_device_entry_type {
	/* 4-byte device entries, all use struct acpi_ivrs_device4 */

	ACPI_IVRS_TYPE_PAD4 = 0,
	ACPI_IVRS_TYPE_ALL = 1,
	ACPI_IVRS_TYPE_SELECT = 2,
	ACPI_IVRS_TYPE_START = 3,
	ACPI_IVRS_TYPE_END = 4,

	/* 8-byte device entries */

	ACPI_IVRS_TYPE_PAD8 = 64,
	ACPI_IVRS_TYPE_NOT_USED = 65,
	ACPI_IVRS_TYPE_ALIAS_SELECT = 66,	/* Uses struct acpi_ivrs_device8a */
	ACPI_IVRS_TYPE_ALIAS_START = 67,	/* Uses struct acpi_ivrs_device8a */
	ACPI_IVRS_TYPE_EXT_SELECT = 70,	/* Uses struct acpi_ivrs_device8b */
	ACPI_IVRS_TYPE_EXT_START = 71,	/* Uses struct acpi_ivrs_device8b */
	ACPI_IVRS_TYPE_SPECIAL = 72	/* Uses struct acpi_ivrs_device8c */
};

/* Values for Data field above */

#define ACPI_IVHD_INIT_PASS         (1)
#define ACPI_IVHD_EINT_PASS         (1<<1)
#define ACPI_IVHD_NMI_PASS          (1<<2)
#define ACPI_IVHD_SYSTEM_MGMT       (3<<4)
#define ACPI_IVHD_LINT0_PASS        (1<<6)
#define ACPI_IVHD_LINT1_PASS        (1<<7)

/* Types 0-4: 4-byte device entry */

struct acpi_ivrs_device4 {
	struct acpi_ivrs_de_header header;
};

/* Types 66-67: 8-byte device entry */

struct acpi_ivrs_device8a {
	struct acpi_ivrs_de_header header;
	u8 reserved1;
	u16 used_id;
	u8 reserved2;
};

/* Types 70-71: 8-byte device entry */

struct acpi_ivrs_device8b {
	struct acpi_ivrs_de_header header;
	u32 extended_data;
};

/* Values for extended_data above */

#define ACPI_IVHD_ATS_DISABLED      (1<<31)

/* Type 72: 8-byte device entry */

struct acpi_ivrs_device8c {
	struct acpi_ivrs_de_header header;
	u8 handle;
	u16 used_id;
	u8 variety;
};

/* Values for Variety field above */

#define ACPI_IVHD_IOAPIC            1
#define ACPI_IVHD_HPET              2

/* 0x20, 0x21, 0x22: I/O Virtualization Memory Definition Block (IVMD) */

struct acpi_ivrs_memory {
	struct acpi_ivrs_header header;
	u16 aux_data;
	u64 reserved;
	u64 start_address;
	u64 memory_length;
};

/*******************************************************************************
 *
 * LPIT - Low Power Idle Table
 *
 * Conforms to "ACPI Low Power Idle Table (LPIT)" July 2014.
 *
 ******************************************************************************/

struct acpi_table_lpit {
	struct acpi_table_header header;	/* Common ACPI table header */
};

/* LPIT subtable header */

struct acpi_lpit_header {
	u32 type;		/* Subtable type */
	u32 length;		/* Subtable length */
	u16 unique_id;
	u16 reserved;
	u32 flags;
};

/* Values for subtable Type above */

enum acpi_lpit_type {
	ACPI_LPIT_TYPE_NATIVE_CSTATE = 0x00,
	ACPI_LPIT_TYPE_RESERVED = 0x01	/* 1 and above are reserved */
};

/* Masks for Flags field above  */

#define ACPI_LPIT_STATE_DISABLED    (1)
#define ACPI_LPIT_NO_COUNTER        (1<<1)

/*
 * LPIT subtables, correspond to Type in struct acpi_lpit_header
 */

/* 0x00: Native C-state instruction based LPI structure */

struct acpi_lpit_native {
	struct acpi_lpit_header header;
	struct acpi_generic_address entry_trigger;
	u32 residency;
	u32 latency;
	struct acpi_generic_address residency_counter;
	u64 counter_frequency;
};

/*******************************************************************************
 *
 * MCFG - PCI Memory Mapped Configuration table and subtable
 *        Version 1
 *
 * Conforms to "PCI Firmware Specification", Revision 3.0, June 20, 2005
 *
 ******************************************************************************/

struct acpi_table_mcfg {
	struct acpi_table_header header;	/* Common ACPI table header */
	u8 reserved[8];
};

/* Subtable */

struct acpi_mcfg_allocation {
	u64 address;		/* Base address, processor-relative */
	u16 pci_segment;	/* PCI segment group number */
	u8 start_bus_number;	/* Starting PCI Bus number */
	u8 end_bus_number;	/* Final PCI Bus number */
	u32 reserved;
};

/*******************************************************************************
 *
 * MCHI - Management Controller Host Interface Table
 *        Version 1
 *
 * Conforms to "Management Component Transport Protocol (MCTP) Host
 * Interface Specification", Revision 1.0.0a, October 13, 2009
 *
 ******************************************************************************/

struct acpi_table_mchi {
	struct acpi_table_header header;	/* Common ACPI table header */
	u8 interface_type;
	u8 protocol;
	u64 protocol_data;
	u8 interrupt_type;
	u8 gpe;
	u8 pci_device_flag;
	u32 global_interrupt;
	struct acpi_generic_address control_register;
	u8 pci_segment;
	u8 pci_bus;
	u8 pci_device;
	u8 pci_function;
};

/*******************************************************************************
 *
 * MSDM - Microsoft Data Management table
 *
 * Conforms to "Microsoft Software Licensing Tables (SLIC and MSDM)",
 * November 29, 2011. Copyright 2011 Microsoft
 *
 ******************************************************************************/

/* Basic MSDM table is only the common ACPI header */

struct acpi_table_msdm {
	struct acpi_table_header header;	/* Common ACPI table header */
};

/*******************************************************************************
 *
 * MTMR - MID Timer Table
 *        Version 1
 *
 * Conforms to "Simple Firmware Interface Specification",
 * Draft 0.8.2, Oct 19, 2010
 * NOTE: The ACPI MTMR is equivalent to the SFI MTMR table.
 *
 ******************************************************************************/

struct acpi_table_mtmr {
	struct acpi_table_header header;	/* Common ACPI table header */
};

/* MTMR entry */

struct acpi_mtmr_entry {
	struct acpi_generic_address physical_address;
	u32 frequency;
	u32 irq;
};

/*******************************************************************************
 *
 * SLIC - Software Licensing Description Table
 *
 * Conforms to "Microsoft Software Licensing Tables (SLIC and MSDM)",
 * November 29, 2011. Copyright 2011 Microsoft
 *
 ******************************************************************************/

/* Basic SLIC table is only the common ACPI header */

struct acpi_table_slic {
	struct acpi_table_header header;	/* Common ACPI table header */
};

/*******************************************************************************
 *
 * SPCR - Serial Port Console Redirection table
 *        Version 2
 *
 * Conforms to "Serial Port Console Redirection Table",
 * Version 1.03, August 10, 2015
 *
 ******************************************************************************/

struct acpi_table_spcr {
	struct acpi_table_header header;	/* Common ACPI table header */
	u8 interface_type;	/* 0=full 16550, 1=subset of 16550 */
	u8 reserved[3];
	struct acpi_generic_address serial_port;
	u8 interrupt_type;
	u8 pc_interrupt;
	u32 interrupt;
	u8 baud_rate;
	u8 parity;
	u8 stop_bits;
	u8 flow_control;
	u8 terminal_type;
	u8 reserved1;
	u16 pci_device_id;
	u16 pci_vendor_id;
	u8 pci_bus;
	u8 pci_device;
	u8 pci_function;
	u32 pci_flags;
	u8 pci_segment;
	u32 reserved2;
};

/* Masks for pci_flags field above */

#define ACPI_SPCR_DO_NOT_DISABLE    (1)

/* Values for Interface Type: See the definition of the DBG2 table */

/*******************************************************************************
 *
 * SPMI - Server Platform Management Interface table
 *        Version 5
 *
 * Conforms to "Intelligent Platform Management Interface Specification
 * Second Generation v2.0", Document Revision 1.0, February 12, 2004 with
 * June 12, 2009 markup.
 *
 ******************************************************************************/

struct acpi_table_spmi {
	struct acpi_table_header header;	/* Common ACPI table header */
	u8 interface_type;
	u8 reserved;		/* Must be 1 */
	u16 spec_revision;	/* Version of IPMI */
	u8 interrupt_type;
	u8 gpe_number;		/* GPE assigned */
	u8 reserved1;
	u8 pci_device_flag;
	u32 interrupt;
	struct acpi_generic_address ipmi_register;
	u8 pci_segment;
	u8 pci_bus;
	u8 pci_device;
	u8 pci_function;
	u8 reserved2;
};

/* Values for interface_type above */

enum acpi_spmi_interface_types {
	ACPI_SPMI_NOT_USED = 0,
	ACPI_SPMI_KEYBOARD = 1,
	ACPI_SPMI_SMI = 2,
	ACPI_SPMI_BLOCK_TRANSFER = 3,
	ACPI_SPMI_SMBUS = 4,
	ACPI_SPMI_RESERVED = 5	/* 5 and above are reserved */
};

/*******************************************************************************
 *
 * TCPA - Trusted Computing Platform Alliance table
 *        Version 2
 *
 * Conforms to "TCG ACPI Specification, Family 1.2 and 2.0",
 * Version 1.2, Revision 8
 * February 27, 2017
 *
 * NOTE: There are two versions of the table with the same signature --
 * the client version and the server version. The common platform_class
 * field is used to differentiate the two types of tables.
 *
 ******************************************************************************/

struct acpi_table_tcpa_hdr {
	struct acpi_table_header header;	/* Common ACPI table header */
	u16 platform_class;
};

/*
 * Values for platform_class above.
 * This is how the client and server subtables are differentiated
 */
#define ACPI_TCPA_CLIENT_TABLE          0
#define ACPI_TCPA_SERVER_TABLE          1

struct acpi_table_tcpa_client {
	u32 minimum_log_length;	/* Minimum length for the event log area */
	u64 log_address;	/* Address of the event log area */
};

struct acpi_table_tcpa_server {
	u16 reserved;
	u64 minimum_log_length;	/* Minimum length for the event log area */
	u64 log_address;	/* Address of the event log area */
	u16 spec_revision;
	u8 device_flags;
	u8 interrupt_flags;
	u8 gpe_number;
	u8 reserved2[3];
	u32 global_interrupt;
	struct acpi_generic_address address;
	u32 reserved3;
	struct acpi_generic_address config_address;
	u8 group;
	u8 bus;			/* PCI Bus/Segment/Function numbers */
	u8 device;
	u8 function;
};

/* Values for device_flags above */

#define ACPI_TCPA_PCI_DEVICE            (1)
#define ACPI_TCPA_BUS_PNP               (1<<1)
#define ACPI_TCPA_ADDRESS_VALID         (1<<2)

/* Values for interrupt_flags above */

#define ACPI_TCPA_INTERRUPT_MODE        (1)
#define ACPI_TCPA_INTERRUPT_POLARITY    (1<<1)
#define ACPI_TCPA_SCI_VIA_GPE           (1<<2)
#define ACPI_TCPA_GLOBAL_INTERRUPT      (1<<3)

/*******************************************************************************
 *
 * TPM2 - Trusted Platform Module (TPM) 2.0 Hardware Interface Table
 *        Version 4
 *
 * Conforms to "TCG ACPI Specification, Family 1.2 and 2.0",
 * Version 1.2, Revision 8
 * February 27, 2017
 *
 ******************************************************************************/

struct acpi_table_tpm2 {
	struct acpi_table_header header;	/* Common ACPI table header */
	u16 platform_class;
	u16 reserved;
	u64 control_address;
	u32 start_method;

	/* Platform-specific data follows */
};

/* Values for start_method above */

#define ACPI_TPM2_NOT_ALLOWED                       0
#define ACPI_TPM2_START_METHOD                      2
#define ACPI_TPM2_MEMORY_MAPPED                     6
#define ACPI_TPM2_COMMAND_BUFFER                    7
#define ACPI_TPM2_COMMAND_BUFFER_WITH_START_METHOD  8
<<<<<<< HEAD
#define ACPI_TPM2_COMMAND_BUFFER_WITH_SMC          11
=======
#define ACPI_TPM2_COMMAND_BUFFER_WITH_ARM_SMC       11	/* V1.2 Rev 8 */

/* Trailer appears after any start_method subtables */

struct acpi_tpm2_trailer {
	u32 minimum_log_length;	/* Minimum length for the event log area */
	u64 log_address;	/* Address of the event log area */
};

/*
 * Subtables (start_method-specific)
 */

/* 11: Start Method for ARM SMC (V1.2 Rev 8) */

struct acpi_tpm2_arm_smc {
	u32 global_interrupt;
	u8 interrupt_flags;
	u8 operation_flags;
	u16 reserved;
	u32 function_id;
};

/* Values for interrupt_flags above */

#define ACPI_TPM2_INTERRUPT_SUPPORT     (1)

/* Values for operation_flags above */

#define ACPI_TPM2_IDLE_SUPPORT          (1)
>>>>>>> 3d867f6c

/*******************************************************************************
 *
 * UEFI - UEFI Boot optimization Table
 *        Version 1
 *
 * Conforms to "Unified Extensible Firmware Interface Specification",
 * Version 2.3, May 8, 2009
 *
 ******************************************************************************/

struct acpi_table_uefi {
	struct acpi_table_header header;	/* Common ACPI table header */
	u8 identifier[16];	/* UUID identifier */
	u16 data_offset;	/* Offset of remaining data in table */
};

/*******************************************************************************
 *
 * VRTC - Virtual Real Time Clock Table
 *        Version 1
 *
 * Conforms to "Simple Firmware Interface Specification",
 * Draft 0.8.2, Oct 19, 2010
 * NOTE: The ACPI VRTC is equivalent to The SFI MRTC table.
 *
 ******************************************************************************/

struct acpi_table_vrtc {
	struct acpi_table_header header;	/* Common ACPI table header */
};

/* VRTC entry */

struct acpi_vrtc_entry {
	struct acpi_generic_address physical_address;
	u32 irq;
};

/*******************************************************************************
 *
 * WAET - Windows ACPI Emulated devices Table
 *        Version 1
 *
 * Conforms to "Windows ACPI Emulated Devices Table", version 1.0, April 6, 2009
 *
 ******************************************************************************/

struct acpi_table_waet {
	struct acpi_table_header header;	/* Common ACPI table header */
	u32 flags;
};

/* Masks for Flags field above */

#define ACPI_WAET_RTC_NO_ACK        (1)	/* RTC requires no int acknowledge */
#define ACPI_WAET_TIMER_ONE_READ    (1<<1)	/* PM timer requires only one read */

/*******************************************************************************
 *
 * WDAT - Watchdog Action Table
 *        Version 1
 *
 * Conforms to "Hardware Watchdog Timers Design Specification",
 * Copyright 2006 Microsoft Corporation.
 *
 ******************************************************************************/

struct acpi_table_wdat {
	struct acpi_table_header header;	/* Common ACPI table header */
	u32 header_length;	/* Watchdog Header Length */
	u16 pci_segment;	/* PCI Segment number */
	u8 pci_bus;		/* PCI Bus number */
	u8 pci_device;		/* PCI Device number */
	u8 pci_function;	/* PCI Function number */
	u8 reserved[3];
	u32 timer_period;	/* Period of one timer count (msec) */
	u32 max_count;		/* Maximum counter value supported */
	u32 min_count;		/* Minimum counter value */
	u8 flags;
	u8 reserved2[3];
	u32 entries;		/* Number of watchdog entries that follow */
};

/* Masks for Flags field above */

#define ACPI_WDAT_ENABLED           (1)
#define ACPI_WDAT_STOPPED           0x80

/* WDAT Instruction Entries (actions) */

struct acpi_wdat_entry {
	u8 action;
	u8 instruction;
	u16 reserved;
	struct acpi_generic_address register_region;
	u32 value;		/* Value used with Read/Write register */
	u32 mask;		/* Bitmask required for this register instruction */
};

/* Values for Action field above */

enum acpi_wdat_actions {
	ACPI_WDAT_RESET = 1,
	ACPI_WDAT_GET_CURRENT_COUNTDOWN = 4,
	ACPI_WDAT_GET_COUNTDOWN = 5,
	ACPI_WDAT_SET_COUNTDOWN = 6,
	ACPI_WDAT_GET_RUNNING_STATE = 8,
	ACPI_WDAT_SET_RUNNING_STATE = 9,
	ACPI_WDAT_GET_STOPPED_STATE = 10,
	ACPI_WDAT_SET_STOPPED_STATE = 11,
	ACPI_WDAT_GET_REBOOT = 16,
	ACPI_WDAT_SET_REBOOT = 17,
	ACPI_WDAT_GET_SHUTDOWN = 18,
	ACPI_WDAT_SET_SHUTDOWN = 19,
	ACPI_WDAT_GET_STATUS = 32,
	ACPI_WDAT_SET_STATUS = 33,
	ACPI_WDAT_ACTION_RESERVED = 34	/* 34 and greater are reserved */
};

/* Values for Instruction field above */

enum acpi_wdat_instructions {
	ACPI_WDAT_READ_VALUE = 0,
	ACPI_WDAT_READ_COUNTDOWN = 1,
	ACPI_WDAT_WRITE_VALUE = 2,
	ACPI_WDAT_WRITE_COUNTDOWN = 3,
	ACPI_WDAT_INSTRUCTION_RESERVED = 4,	/* 4 and greater are reserved */
	ACPI_WDAT_PRESERVE_REGISTER = 0x80	/* Except for this value */
};

/*******************************************************************************
 *
 * WDDT - Watchdog Descriptor Table
 *        Version 1
 *
 * Conforms to "Using the Intel ICH Family Watchdog Timer (WDT)",
 * Version 001, September 2002
 *
 ******************************************************************************/

struct acpi_table_wddt {
	struct acpi_table_header header;	/* Common ACPI table header */
	u16 spec_version;
	u16 table_version;
	u16 pci_vendor_id;
	struct acpi_generic_address address;
	u16 max_count;		/* Maximum counter value supported */
	u16 min_count;		/* Minimum counter value supported */
	u16 period;
	u16 status;
	u16 capability;
};

/* Flags for Status field above */

#define ACPI_WDDT_AVAILABLE     (1)
#define ACPI_WDDT_ACTIVE        (1<<1)
#define ACPI_WDDT_TCO_OS_OWNED  (1<<2)
#define ACPI_WDDT_USER_RESET    (1<<11)
#define ACPI_WDDT_WDT_RESET     (1<<12)
#define ACPI_WDDT_POWER_FAIL    (1<<13)
#define ACPI_WDDT_UNKNOWN_RESET (1<<14)

/* Flags for Capability field above */

#define ACPI_WDDT_AUTO_RESET    (1)
#define ACPI_WDDT_ALERT_SUPPORT (1<<1)

/*******************************************************************************
 *
 * WDRT - Watchdog Resource Table
 *        Version 1
 *
 * Conforms to "Watchdog Timer Hardware Requirements for Windows Server 2003",
 * Version 1.01, August 28, 2006
 *
 ******************************************************************************/

struct acpi_table_wdrt {
	struct acpi_table_header header;	/* Common ACPI table header */
	struct acpi_generic_address control_register;
	struct acpi_generic_address count_register;
	u16 pci_device_id;
	u16 pci_vendor_id;
	u8 pci_bus;		/* PCI Bus number */
	u8 pci_device;		/* PCI Device number */
	u8 pci_function;	/* PCI Function number */
	u8 pci_segment;		/* PCI Segment number */
	u16 max_count;		/* Maximum counter value supported */
	u8 units;
};

/*******************************************************************************
 *
 * WSMT - Windows SMM Security Migrations Table
 *        Version 1
 *
 * Conforms to "Windows SMM Security Migrations Table",
 * Version 1.0, April 18, 2016
 *
 ******************************************************************************/

struct acpi_table_wsmt {
	struct acpi_table_header header;	/* Common ACPI table header */
	u32 protection_flags;
};

/* Flags for protection_flags field above */

#define ACPI_WSMT_FIXED_COMM_BUFFERS                (1)
#define ACPI_WSMT_COMM_BUFFER_NESTED_PTR_PROTECTION (2)
#define ACPI_WSMT_SYSTEM_RESOURCE_PROTECTION        (4)

/* Reset to default packing */

#pragma pack()

#endif				/* __ACTBL2_H__ */<|MERGE_RESOLUTION|>--- conflicted
+++ resolved
@@ -1307,9 +1307,6 @@
 #define ACPI_TPM2_MEMORY_MAPPED                     6
 #define ACPI_TPM2_COMMAND_BUFFER                    7
 #define ACPI_TPM2_COMMAND_BUFFER_WITH_START_METHOD  8
-<<<<<<< HEAD
-#define ACPI_TPM2_COMMAND_BUFFER_WITH_SMC          11
-=======
 #define ACPI_TPM2_COMMAND_BUFFER_WITH_ARM_SMC       11	/* V1.2 Rev 8 */
 
 /* Trailer appears after any start_method subtables */
@@ -1340,7 +1337,6 @@
 /* Values for operation_flags above */
 
 #define ACPI_TPM2_IDLE_SUPPORT          (1)
->>>>>>> 3d867f6c
 
 /*******************************************************************************
  *
